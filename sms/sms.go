--- conflicted
+++ resolved
@@ -394,17 +394,12 @@
 		s.Encoding = Encoding(sms.DataCodingScheme)
 		s.ServiceCenterTime.ReadFrom(sms.ServiceCentreTimestamp)
 		switch s.Encoding {
-<<<<<<< HEAD
-		case Encodings.Gsm7Bit:
+		case Encodings.Gsm7Bit, Encodings.Gsm7Bit_2:
 			var paddingBits uint8
 			if s.UserDataStartsWithHeader {
 				paddingBits = ((sms.UserDataHeaderLength + 1) * 8) % 7
 			}
 			s.Text, err = pdu.Decode7Bit(sms.UserData, paddingBits)
-=======
-		case Encodings.Gsm7Bit, Encodings.Gsm7Bit_2:
-			s.Text, err = pdu.Decode7Bit(sms.UserData)
->>>>>>> f585aeed
 			if err != nil {
 				return
 			}
@@ -444,13 +439,8 @@
 		}
 
 		switch s.Encoding {
-<<<<<<< HEAD
-		case Encodings.Gsm7Bit:
+		case Encodings.Gsm7Bit, Encodings.Gsm7Bit_2:
 			s.Text, err = pdu.Decode7Bit(sms.UserData, 0)
-=======
-		case Encodings.Gsm7Bit, Encodings.Gsm7Bit_2:
-			s.Text, err = pdu.Decode7Bit(sms.UserData)
->>>>>>> f585aeed
 			if err != nil {
 				return
 			}
@@ -546,11 +536,7 @@
 	if err != nil {
 		return
 	}
-<<<<<<< HEAD
-	if oaLen > 13 {
-=======
 	if oaLen > 16 {
->>>>>>> f585aeed
 		return n, ErrIncorrectSize
 	}
 	buf.UnreadByte() // will read length again
